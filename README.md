# DSSATTools package
## v3.0 Updates
Significant changes have been implemented. **Those changes are not backward compatible.** The DSSATTools code for the previous versions are not compatible with the new version. If you have DSSATTools in your current workflows, I recommend you to update your code. If you can't change your code, then install the 2.1.6 version. 

The new version aims to be more intuitive for the users familiar with the model, the DSSAT GUI, and the DSSAT file creation tools. Therefore, **if you are new to DSSAT I highly recommend you to familiarize yourself with the model, the GUI, and the file creation Tools before jumping into using this library.** The changes in this new version are summarized next:

- a new `filex` module is introduced. This module host the classes that represent the different FileX sections. Then, the `management` module is removed.
- The `filex.read_filex` function is introduced. This function reads a FileX and returns all the treatments in that file as DSSATTools objects.
- Each crop now has its own class, which is a child of a generic `Crop` class.
- The `Weather` class is removed and replaced for the `WeatherStation` class.
- The `Weather` and `SoilProfile` classes now have the `from_files` and `from_file` method respectively. These methods allows to directly create the `Weather` or `SoilProfile` instances from a WTH or SOL file.
- The `DSSAT` class still represents the simulation environment. Now, it receives one parameter when intialized: the run_path parameter. This paremeter is the directory where the simulations will be run. The `DSSAT.run` method has been replaced with the `DSSAT.run_treatment` method. 
- Now all the FileX sections are implemented with exception of the Environmental Modifications section.
- When the model is run using the `DSSAT.run_treatment` method, all the output files are stored in the `DSSAT.output_files` attribute. The files are stored as a string.
- The `DSSAT.run_treatment` returns a dictionary with the standard output of the CSM.


## Installation:
You can install the library using Python pip.
```
pip install DSSATTools
```
<<<<<<< HEAD
If you are a windows user I recommend to use it the library in a WSL environment. You can find more information [here](https://learn.microsoft.com/en-us/windows/wsl/about). 
=======
## New version soon
DSSATTools version 3 is soon to be released. **The new version is a major upgrade and will not be backwards compatible**. DSSATTools version 2.1.6 is the latest release of version 2. 
>>>>>>> 7964c445

## Documentation
[https://py-dssattools.readthedocs.io/en/latest/index.html](https://py-dssattools.readthedocs.io/en/latest/index.html)
## Example Notebooks
You'll find example notebooks in this repo:[https://github.com/daquinterop/DSSATTools_notebooks](https://github.com/daquinterop/DSSATTools_notebooks). I'll keep uploading examples as some new feature is introduced.
## Module contents

DSSATTools library allows the user to create low-code scripts to run simulations using the DSSAT modeling framework. DSSATTools version 2.2.0 includes significant changes when compared to previous versions. The newer is more intuitive for the users familiar with the model, the DSSAT GUI, and the DSSAT file creation tools. Therefore, if you are new to DSSAT I highly recommend you to familiarize yourself with the model, the GUI, and the file creation Tools before jumping into using this library.

DSSATTools implements an object-based approach to define DSSAT simulation input. This aims to mimic the process of creating the DSSAT input files (SOL, WTH, FileX) using the DSSAT GUI Tools. Then, the same way that XBuild has one menu for each FileX section (e.g. Cultivar, Soil Analysis, Planting Date, etc.), there is one DSSATTools class for each section of the FileX. Also, there is one class for the WTH file, and one class for the SOL file. 

The filex module contains all the classes that represent each of the FileX sections. All the FileX sections are implemented excepting enviromental modifications. The crop module contains the Crop classes, one per crop. Such classes represent the crop and their cultivar and ecotype parameters. The soil module contains the SoilProfile class, which represents a single soil profile. The weather module hosts the WeatherStation class, which represents the Weather Station file (WTH).

Here is one example on how the package is used to run a simple simulation:

```python
>>> from DSSATTools.crop import Sorghum
>>> from DSSATTools.weather import WeatherStation
>>> from DSSATTools.soil import SoilProfile
>>> from DSSATTools.filex import (
>>>     Planting, SimulationControls, Fertilizer, Field
>>> )
>>> cultivar = Sorghum('IB0026')
>>> weather_station = WeatherStation(
>>>     insi='UNCU', lat=4.34, long=-74.40, elev=1800, 
>>>     table=df_with_data
>>> )
>>> soil = SoilProfile.from_file('IBSG910085', 'SOIL.SOL')
>>> field = Field(
>>>     id_field='ITHY0001', wsta=weather_station, flob=0, 
>>>     fldd=0, flds=0, id_soil=soil, fldt='DR000'
>>> )
>>> planting = Planting(
>>>     pdate=date(1980, 6, 17), ppop=18, ppoe=18,
>>>     plme='S', plds='R', plrs=45, plrd=0, pldp=5
>>> )
>>> fertilizer = Fertilizer(table=[
>>>     FertilizerEvent(
>>>         fdate=date(1980, 7, 4), fmcd='FE005', fdep=5,
>>>         famn=80, facd='AP002'
>>>     )
>>> ])
>>> simulation_controls = SimulationControls(
>>>     general=SCGeneral(sdate=date(1980, 6, 17))
>>> )
>>> dssat = DSSAT()
>>> results = dssat.run_treatment(
>>>     field=field, cultivar=cultivar, planting=planting, 
>>>     fertilizer=fertilizer, simulation_controls=simulation_controls
>>> )
>>> dssat.close() # Terminate the simulation environment
```

The parameters for ecach class are described in their doucmentation. As now, the
`DSSAT.run_treatment` is the only function available to run the model. This 
function runs the CSM in the 'C' mode (one treatment at a time).

All of the parameters and attributes of the four basic clases have the same name you find in the DSSAT files (Take a look at the .CDE files in 
https://github.com/DSSAT/dssat-csm-os/tree/develop/Data).

**At the moment Only the next crops and models are implemented:**
| Crop         | Model               |
|--------------|---------------------|
| Maize        | CERES               |
| Millet       | CERES               |
| Rice         | CERES               |
| Sugarbeet    | CERES               |
| Sorghum      | CERES               |
| Sweetcorn    | CERES               |
| Wheat        | CERES               |
| Alfalfa      | FORAGE-Alfalfa      |
| Bermudagrass | FORAGE-Bermudagrass |
| Soybean      | CROPGRO             |
| Canola       | CROPGRO             |
| Sunflower    | CROPGRO             |
| Tomato       | CROPGRO             |
| Cabbage      | CROPGRO             |
| Potato       | SUBSTOR             |
| Sugarcane    | CANEGRO             |
| Bean (Dry)   | CROPGRO             |
| Cassava      | CSYCA               |

All crops have been validated by comparing the DSSATTools final harvest with that obtained using the DSSAT GUI.

If you're interested in contributing to this project, don't hesitate in sending me an email (daquinterop@gmail.com). <|MERGE_RESOLUTION|>--- conflicted
+++ resolved
@@ -20,12 +20,8 @@
 ```
 pip install DSSATTools
 ```
-<<<<<<< HEAD
-If you are a windows user I recommend to use it the library in a WSL environment. You can find more information [here](https://learn.microsoft.com/en-us/windows/wsl/about). 
-=======
 ## New version soon
 DSSATTools version 3 is soon to be released. **The new version is a major upgrade and will not be backwards compatible**. DSSATTools version 2.1.6 is the latest release of version 2. 
->>>>>>> 7964c445
 
 ## Documentation
 [https://py-dssattools.readthedocs.io/en/latest/index.html](https://py-dssattools.readthedocs.io/en/latest/index.html)
